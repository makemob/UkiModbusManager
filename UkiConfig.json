{
  "version": 1,
  "actuators": [
    {
      "name": "RightRearHip",
<<<<<<< HEAD
      "address": 4,
      "inwardCurrentLimit": 1500,
      "outwardCurrentLimit": 1500,
      "acceleration": 97,
      "enabled": true,
      "port": "Right"
=======
      "address": 31,
      "inwardCurrentLimit": 1500,
      "outwardCurrentLimit": 1500,
      "acceleration": 95,
      "enabled": true
>>>>>>> 890f85a1
    },
    {
      "name": "RightRearKnee",
      "address": 5,
      "inwardCurrentLimit": 1500,
      "outwardCurrentLimit": 1500,
<<<<<<< HEAD
      "acceleration": 97,
      "enabled": true,
      "port": "Right"
    },
    {
      "name": "RightRearAnkle",
      "address": 6,
      "inwardCurrentLimit": 1500,
      "outwardCurrentLimit": 1500,
      "acceleration": 97,
      "enabled": true,
      "port": "Right"

=======
      "acceleration": 95,
      "enabled": true
    },
    {
      "name": "RightRearAnkle",
      "address": 30,
      "inwardCurrentLimit": 1500,
      "outwardCurrentLimit": 1500,
      "acceleration": 95,
      "enabled": true
>>>>>>> 890f85a1
    },
    {
      "name": "RightMidHip",
      "address": 7,
      "inwardCurrentLimit": 1500,
      "outwardCurrentLimit": 1500,
<<<<<<< HEAD
      "acceleration": 97,
      "enabled": true,
      "port": "Right"
=======
      "acceleration": 95,
      "enabled": true
>>>>>>> 890f85a1

    },
    {
      "name": "RightMidKnee",
      "address": 8,
      "inwardCurrentLimit": 1500,
      "outwardCurrentLimit": 1500,
<<<<<<< HEAD
      "acceleration": 97,
      "enabled": false,
      "port": "Right"
=======
      "acceleration": 95,
      "enabled": true
>>>>>>> 890f85a1
    },
    {
      "name": "RightMidAnkle",
      "address": 9,
      "inwardCurrentLimit": 1500,
      "outwardCurrentLimit": 1500,
<<<<<<< HEAD
      "acceleration": 97,
      "enabled": true,
      "port": "Right"
=======
      "acceleration": 95,
      "enabled": true
>>>>>>> 890f85a1
    },
    {
      "name": "RightFrontHip",
      "address": 10,
      "inwardCurrentLimit": 1500,
      "outwardCurrentLimit": 1500,
<<<<<<< HEAD
      "acceleration": 97,
      "enabled": true,
      "port": "Right"
=======
      "acceleration": 95,
      "enabled": true
>>>>>>> 890f85a1
    },
    {
      "name": "RightFrontKnee",
      "address": 11,
      "inwardCurrentLimit": 1500,
      "outwardCurrentLimit": 1500,
<<<<<<< HEAD
      "acceleration": 97,
      "enabled": true,
      "port": "Right"
=======
      "acceleration": 95,
      "enabled": true
>>>>>>> 890f85a1
    },
    {
      "name": "RightFrontAnkle",
      "address": 12,
      "inwardCurrentLimit": 1500,
      "outwardCurrentLimit": 1500,
<<<<<<< HEAD
      "acceleration": 97,
      "enabled": true,
      "port": "Right"
=======
      "acceleration": 95,
      "enabled": true
>>>>>>> 890f85a1
    },
    {
      "name": "LeftRearHip",
      "address": 13,
      "inwardCurrentLimit": 1500,
      "outwardCurrentLimit": 1500,
<<<<<<< HEAD
      "acceleration": 97,
      "enabled": true,
      "port": "Left"
=======
      "acceleration": 95,
      "enabled": true
>>>>>>> 890f85a1
    },
    {
      "name": "LeftRearKnee",
      "address": 14,
      "inwardCurrentLimit": 1500,
      "outwardCurrentLimit": 1500,
<<<<<<< HEAD
      "acceleration": 97,
      "enabled": true,
      "port": "Left"
=======
      "acceleration": 95,
      "enabled": true
>>>>>>> 890f85a1
    },
    {
      "name": "LeftRearAnkle",
      "address": 15,
<<<<<<< HEAD
      "inwardCurrentLimit": 1500,
      "outwardCurrentLimit": 1500,
      "acceleration": 97,
      "enabled": true,
      "port": "Left"
=======
      "inwardCurrentLimit": 2000,
      "outwardCurrentLimit": 2000,
      "acceleration": 97,
      "enabled": true
>>>>>>> 890f85a1
    },
    {
      "name": "LeftMidHip",
      "address": 16,
      "inwardCurrentLimit": 1500,
      "outwardCurrentLimit": 1500,
<<<<<<< HEAD
      "acceleration": 97,
      "enabled": true,
      "port": "Left"
=======
      "acceleration": 95,
      "enabled": true
>>>>>>> 890f85a1
    },
    {
      "name": "LeftMidKnee",
      "address": 17,
<<<<<<< HEAD
      "inwardCurrentLimit": 1500,
      "outwardCurrentLimit": 1500,
      "acceleration": 97,
      "enabled": true,
      "port": "Left"
=======
      "inwardCurrentLimit": 1000,
      "outwardCurrentLimit": 1000,
      "acceleration": 95,
      "enabled": true
>>>>>>> 890f85a1
    },
    {
      "name": "LeftMidAnkle",
      "address": 18,
      "inwardCurrentLimit": 1500,
      "outwardCurrentLimit": 1500,
<<<<<<< HEAD
      "acceleration": 97,
      "enabled": true,
      "port": "Left"
=======
      "acceleration": 95,
      "enabled": true
>>>>>>> 890f85a1
    },
    {
      "name": "LeftFrontHip",
      "address": 19,
      "inwardCurrentLimit": 1500,
      "outwardCurrentLimit": 1500,
<<<<<<< HEAD
      "acceleration": 97,
      "enabled": true,
      "port": "Left"
=======
      "acceleration": 95,
      "enabled": true
>>>>>>> 890f85a1
    },
    {
      "name": "LeftFrontKnee",
      "address": 20,
      "inwardCurrentLimit": 1500,
      "outwardCurrentLimit": 1500,
<<<<<<< HEAD
      "acceleration": 97,
      "enabled": true,
      "port": "Left"
=======
      "acceleration": 95,
      "enabled": true
>>>>>>> 890f85a1
    },
    {
      "name": "LeftFrontAnkle", 
      "address": 21,
      "inwardCurrentLimit": 1500,
      "outwardCurrentLimit": 1500,
<<<<<<< HEAD
      "acceleration": 97,
      "enabled": true,
      "port": "Left"
=======
      "acceleration": 90,
      "enabled": true
>>>>>>> 890f85a1
    },
    {
      "name": "RightWingRotate",
      "address": 25,
      "inwardCurrentLimit": 1500,
      "outwardCurrentLimit": 1500,
<<<<<<< HEAD
      "acceleration": 97,
      "enabled": true,
      "port": "Right"
=======
      "acceleration": 95,
      "enabled": true
>>>>>>> 890f85a1
    },
    {
      "name": "RightWingRaise",
      "address": 26,
      "inwardCurrentLimit": 1500,
      "outwardCurrentLimit": 1500,
<<<<<<< HEAD
      "acceleration": 97,
      "enabled": true,
      "port": "Right"
=======
      "acceleration": 95,
      "enabled": true
>>>>>>> 890f85a1
    },
    {
      "name": "LeftWingRotate",
      "address": 22,
      "inwardCurrentLimit": 1500,
      "outwardCurrentLimit": 1500,
<<<<<<< HEAD
      "acceleration": 97,
      "enabled": true,
      "port": "Left"
=======
      "acceleration": 95,
      "enabled": true
>>>>>>> 890f85a1
    },
    {
      "name": "LeftWingRaise",
      "address": 23,
      "inwardCurrentLimit": 1500,
      "outwardCurrentLimit": 1500,
<<<<<<< HEAD
      "acceleration": 97,
      "enabled": true,
      "port": "Left"
=======
      "acceleration": 95,
      "enabled": true
    },
    {
      "name": "Arse",
      "address": 29,
      "inwardCurrentLimit": 1500,
      "outwardCurrentLimit": 1500,
      "acceleration": 95,
      "enabled": true
>>>>>>> 890f85a1
    }
  ]
}<|MERGE_RESOLUTION|>--- conflicted
+++ resolved
@@ -3,43 +3,21 @@
   "actuators": [
     {
       "name": "RightRearHip",
-<<<<<<< HEAD
-      "address": 4,
-      "inwardCurrentLimit": 1500,
-      "outwardCurrentLimit": 1500,
-      "acceleration": 97,
-      "enabled": true,
-      "port": "Right"
-=======
       "address": 31,
       "inwardCurrentLimit": 1500,
       "outwardCurrentLimit": 1500,
       "acceleration": 95,
-      "enabled": true
->>>>>>> 890f85a1
+      "enabled": true,
+      "port": "Right"
     },
     {
       "name": "RightRearKnee",
       "address": 5,
       "inwardCurrentLimit": 1500,
       "outwardCurrentLimit": 1500,
-<<<<<<< HEAD
-      "acceleration": 97,
-      "enabled": true,
-      "port": "Right"
-    },
-    {
-      "name": "RightRearAnkle",
-      "address": 6,
-      "inwardCurrentLimit": 1500,
-      "outwardCurrentLimit": 1500,
-      "acceleration": 97,
-      "enabled": true,
-      "port": "Right"
-
-=======
-      "acceleration": 95,
-      "enabled": true
+      "acceleration": 95,
+      "enabled": true,
+      "port": "Right"
     },
     {
       "name": "RightRearAnkle",
@@ -47,278 +25,179 @@
       "inwardCurrentLimit": 1500,
       "outwardCurrentLimit": 1500,
       "acceleration": 95,
-      "enabled": true
->>>>>>> 890f85a1
+      "enabled": true,
+      "port": "Right"
     },
     {
       "name": "RightMidHip",
       "address": 7,
       "inwardCurrentLimit": 1500,
       "outwardCurrentLimit": 1500,
-<<<<<<< HEAD
-      "acceleration": 97,
-      "enabled": true,
-      "port": "Right"
-=======
-      "acceleration": 95,
-      "enabled": true
->>>>>>> 890f85a1
-
+      "acceleration": 95,
+      "enabled": true,
+      "port": "Right"
     },
     {
       "name": "RightMidKnee",
       "address": 8,
       "inwardCurrentLimit": 1500,
       "outwardCurrentLimit": 1500,
-<<<<<<< HEAD
-      "acceleration": 97,
-      "enabled": false,
-      "port": "Right"
-=======
-      "acceleration": 95,
-      "enabled": true
->>>>>>> 890f85a1
+      "acceleration": 95,
+      "enabled": true,
+      "port": "Right"
     },
     {
       "name": "RightMidAnkle",
       "address": 9,
       "inwardCurrentLimit": 1500,
       "outwardCurrentLimit": 1500,
-<<<<<<< HEAD
-      "acceleration": 97,
-      "enabled": true,
-      "port": "Right"
-=======
-      "acceleration": 95,
-      "enabled": true
->>>>>>> 890f85a1
+      "acceleration": 95,
+      "enabled": true,
+      "port": "Right"
     },
     {
       "name": "RightFrontHip",
       "address": 10,
       "inwardCurrentLimit": 1500,
       "outwardCurrentLimit": 1500,
-<<<<<<< HEAD
-      "acceleration": 97,
-      "enabled": true,
-      "port": "Right"
-=======
-      "acceleration": 95,
-      "enabled": true
->>>>>>> 890f85a1
+      "acceleration": 95,
+      "enabled": true,
+      "port": "Right"
     },
     {
       "name": "RightFrontKnee",
       "address": 11,
       "inwardCurrentLimit": 1500,
       "outwardCurrentLimit": 1500,
-<<<<<<< HEAD
-      "acceleration": 97,
-      "enabled": true,
-      "port": "Right"
-=======
-      "acceleration": 95,
-      "enabled": true
->>>>>>> 890f85a1
+      "acceleration": 95,
+      "enabled": true,
+      "port": "Right"
     },
     {
       "name": "RightFrontAnkle",
       "address": 12,
       "inwardCurrentLimit": 1500,
       "outwardCurrentLimit": 1500,
-<<<<<<< HEAD
-      "acceleration": 97,
-      "enabled": true,
-      "port": "Right"
-=======
-      "acceleration": 95,
-      "enabled": true
->>>>>>> 890f85a1
+      "acceleration": 95,
+      "enabled": true,
+      "port": "Right"
     },
     {
       "name": "LeftRearHip",
       "address": 13,
       "inwardCurrentLimit": 1500,
       "outwardCurrentLimit": 1500,
-<<<<<<< HEAD
-      "acceleration": 97,
-      "enabled": true,
-      "port": "Left"
-=======
-      "acceleration": 95,
-      "enabled": true
->>>>>>> 890f85a1
+      "acceleration": 95,
+      "enabled": true,
+      "port": "Left"
     },
     {
       "name": "LeftRearKnee",
       "address": 14,
       "inwardCurrentLimit": 1500,
       "outwardCurrentLimit": 1500,
-<<<<<<< HEAD
-      "acceleration": 97,
-      "enabled": true,
-      "port": "Left"
-=======
-      "acceleration": 95,
-      "enabled": true
->>>>>>> 890f85a1
+      "acceleration": 95,
+      "enabled": true,
+      "port": "Left"
     },
     {
       "name": "LeftRearAnkle",
       "address": 15,
-<<<<<<< HEAD
-      "inwardCurrentLimit": 1500,
-      "outwardCurrentLimit": 1500,
-      "acceleration": 97,
-      "enabled": true,
-      "port": "Left"
-=======
-      "inwardCurrentLimit": 2000,
-      "outwardCurrentLimit": 2000,
-      "acceleration": 97,
-      "enabled": true
->>>>>>> 890f85a1
+      "inwardCurrentLimit": 1500,
+      "outwardCurrentLimit": 1500,
+      "acceleration": 95,
+      "enabled": true,
+      "port": "Left"
     },
     {
       "name": "LeftMidHip",
       "address": 16,
       "inwardCurrentLimit": 1500,
       "outwardCurrentLimit": 1500,
-<<<<<<< HEAD
-      "acceleration": 97,
-      "enabled": true,
-      "port": "Left"
-=======
-      "acceleration": 95,
-      "enabled": true
->>>>>>> 890f85a1
+      "acceleration": 95,
+      "enabled": true,
+      "port": "Left"
     },
     {
       "name": "LeftMidKnee",
       "address": 17,
-<<<<<<< HEAD
-      "inwardCurrentLimit": 1500,
-      "outwardCurrentLimit": 1500,
-      "acceleration": 97,
-      "enabled": true,
-      "port": "Left"
-=======
-      "inwardCurrentLimit": 1000,
-      "outwardCurrentLimit": 1000,
-      "acceleration": 95,
-      "enabled": true
->>>>>>> 890f85a1
+      "inwardCurrentLimit": 1500,
+      "outwardCurrentLimit": 1500,
+      "acceleration": 95,
+      "enabled": true,
+      "port": "Left"
     },
     {
       "name": "LeftMidAnkle",
       "address": 18,
       "inwardCurrentLimit": 1500,
       "outwardCurrentLimit": 1500,
-<<<<<<< HEAD
-      "acceleration": 97,
-      "enabled": true,
-      "port": "Left"
-=======
-      "acceleration": 95,
-      "enabled": true
->>>>>>> 890f85a1
+      "acceleration": 95,
+      "enabled": true,
+      "port": "Left"
     },
     {
       "name": "LeftFrontHip",
       "address": 19,
       "inwardCurrentLimit": 1500,
       "outwardCurrentLimit": 1500,
-<<<<<<< HEAD
-      "acceleration": 97,
-      "enabled": true,
-      "port": "Left"
-=======
-      "acceleration": 95,
-      "enabled": true
->>>>>>> 890f85a1
+      "acceleration": 95,
+      "enabled": true,
+      "port": "Left"
     },
     {
       "name": "LeftFrontKnee",
       "address": 20,
       "inwardCurrentLimit": 1500,
       "outwardCurrentLimit": 1500,
-<<<<<<< HEAD
-      "acceleration": 97,
-      "enabled": true,
-      "port": "Left"
-=======
-      "acceleration": 95,
-      "enabled": true
->>>>>>> 890f85a1
+      "acceleration": 95,
+      "enabled": true,
+      "port": "Left"
     },
     {
       "name": "LeftFrontAnkle", 
       "address": 21,
       "inwardCurrentLimit": 1500,
       "outwardCurrentLimit": 1500,
-<<<<<<< HEAD
-      "acceleration": 97,
-      "enabled": true,
-      "port": "Left"
-=======
-      "acceleration": 90,
-      "enabled": true
->>>>>>> 890f85a1
+      "acceleration": 95,
+      "enabled": true,
+      "port": "Left"
     },
     {
       "name": "RightWingRotate",
       "address": 25,
       "inwardCurrentLimit": 1500,
       "outwardCurrentLimit": 1500,
-<<<<<<< HEAD
-      "acceleration": 97,
-      "enabled": true,
-      "port": "Right"
-=======
-      "acceleration": 95,
-      "enabled": true
->>>>>>> 890f85a1
+      "acceleration": 95,
+      "enabled": true,
+      "port": "Right"
     },
     {
       "name": "RightWingRaise",
       "address": 26,
       "inwardCurrentLimit": 1500,
       "outwardCurrentLimit": 1500,
-<<<<<<< HEAD
-      "acceleration": 97,
-      "enabled": true,
-      "port": "Right"
-=======
-      "acceleration": 95,
-      "enabled": true
->>>>>>> 890f85a1
+      "acceleration": 95,
+      "enabled": true,
+      "port": "Right"
     },
     {
       "name": "LeftWingRotate",
       "address": 22,
       "inwardCurrentLimit": 1500,
       "outwardCurrentLimit": 1500,
-<<<<<<< HEAD
-      "acceleration": 97,
-      "enabled": true,
-      "port": "Left"
-=======
-      "acceleration": 95,
-      "enabled": true
->>>>>>> 890f85a1
+      "acceleration": 95,
+      "enabled": true,
+      "port": "Left"
     },
     {
       "name": "LeftWingRaise",
       "address": 23,
       "inwardCurrentLimit": 1500,
       "outwardCurrentLimit": 1500,
-<<<<<<< HEAD
-      "acceleration": 97,
-      "enabled": true,
-      "port": "Left"
-=======
-      "acceleration": 95,
-      "enabled": true
+      "acceleration": 95,
+      "enabled": true,
+      "port": "Left"
     },
     {
       "name": "Arse",
@@ -327,7 +206,7 @@
       "outwardCurrentLimit": 1500,
       "acceleration": 95,
       "enabled": true
->>>>>>> 890f85a1
+      "port": "Left"
     }
   ]
 }